--- conflicted
+++ resolved
@@ -106,9 +106,6 @@
 webpki-roots = { version = "0.20.0", optional = true }
 whoami = "1.0.1"
 stringprep = "0.1.2"
-<<<<<<< HEAD
-=======
 bstr = { version = "0.2.14", default-features = false, features = [ "std" ], optional = true }
 git2 = { version = "0.13.12", default-features = false, optional = true }
->>>>>>> 4f261b73
 hashlink = "0.6.0"